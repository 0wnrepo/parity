// Copyright 2015, 2016 Ethcore (UK) Ltd.
// This file is part of Parity.

// Parity is free software: you can redistribute it and/or modify
// it under the terms of the GNU General Public License as published by
// the Free Software Foundation, either version 3 of the License, or
// (at your option) any later version.

// Parity is distributed in the hope that it will be useful,
// but WITHOUT ANY WARRANTY; without even the implied warranty of
// MERCHANTABILITY or FITNESS FOR A PARTICULAR PURPOSE.  See the
// GNU General Public License for more details.

// You should have received a copy of the GNU General Public License
// along with Parity.  If not, see <http://www.gnu.org/licenses/>.

//! Disk-backed HashDB implementation.

use common::*;
use rlp::*;
use hashdb::*;
use memorydb::*;
use kvdb::{Database, DBTransaction, DatabaseConfig};
#[cfg(test)]
use std::env;

/// Implementation of the HashDB trait for a disk-backed database with a memory overlay
/// and latent-removal semantics.
///
/// Like OverlayDB, there is a memory overlay; `commit()` must be called in order to
/// write operations out to disk. Unlike OverlayDB, `remove()` operations do not take effect
/// immediately. Rather some age (based on a linear but arbitrary metric) must pass before
/// the removals actually take effect.
pub struct JournalDB {
	overlay: MemoryDB,
	backing: Arc<Database>,
	counters: Option<Arc<RwLock<HashMap<H256, i32>>>>,
}

impl Clone for JournalDB {
	fn clone(&self) -> JournalDB {
		JournalDB {
			overlay: MemoryDB::new(),
			backing: self.backing.clone(),
			counters: self.counters.clone(),
		}
	}
}

// all keys must be at least 12 bytes
const LATEST_ERA_KEY : [u8; 12] = [ b'l', b'a', b's', b't', 0, 0, 0, 0, 0, 0, 0, 0 ];
const VERSION_KEY : [u8; 12] = [ b'j', b'v', b'e', b'r', 0, 0, 0, 0, 0, 0, 0, 0 ];

const DB_VERSION : u32 = 3;
const DB_VERSION_NO_JOURNAL : u32 = 3 + 256;

const PADDING : [u8; 10] = [ 0u8; 10 ];

impl JournalDB {
	/// Create a new instance from file
	pub fn new(path: &str) -> JournalDB {
		Self::from_prefs(path, true)
	}

	/// Create a new instance from file
	pub fn from_prefs(path: &str, prefer_journal: bool) -> JournalDB {
		let opts = DatabaseConfig {
			prefix_size: Some(12) //use 12 bytes as prefix, this must match account_db prefix
		};
		let backing = Database::open(&opts, path).unwrap_or_else(|e| {
			panic!("Error opening state db: {}", e);
		});
		let with_journal;
		if !backing.is_empty() {
			match backing.get(&VERSION_KEY).map(|d| d.map(|v| decode::<u32>(&v))) {
				Ok(Some(DB_VERSION)) => { with_journal = true; },
				Ok(Some(DB_VERSION_NO_JOURNAL)) => { with_journal = false; },
				v => panic!("Incompatible DB version, expected {}, got {:?}", DB_VERSION, v)
			}
		} else {
			backing.put(&VERSION_KEY, &encode(&(if prefer_journal { DB_VERSION } else { DB_VERSION_NO_JOURNAL }))).expect("Error writing version to database");
			with_journal = prefer_journal;
		}

		let counters = if with_journal {
			Some(Arc::new(RwLock::new(JournalDB::read_counters(&backing))))
		} else {
			None
		};
		JournalDB {
			overlay: MemoryDB::new(),
			backing: Arc::new(backing),
			counters: counters,
		}
	}

	/// Create a new instance with an anonymous temporary database.
	#[cfg(test)]
	pub fn new_temp() -> JournalDB {
		let mut dir = env::temp_dir();
		dir.push(H32::random().hex());
		Self::new(dir.to_str().unwrap())
	}

	/// Check if this database has any commits
	pub fn is_empty(&self) -> bool {
		self.backing.get(&LATEST_ERA_KEY).expect("Low level database error").is_none()
	}

	/// Commit all recent insert operations.
	pub fn commit(&mut self, now: u64, id: &H256, end: Option<(u64, H256)>) -> Result<u32, UtilError> {
		let have_counters = self.counters.is_some();
		if have_counters {
			self.commit_with_counters(now, id, end)
		} else {
			self.commit_without_counters()
		}
	}

	/// Drain the overlay and place it into a batch for the DB.
	fn batch_overlay_insertions(overlay: &mut MemoryDB, batch: &DBTransaction) -> usize {
		let mut inserts = 0usize;
		let mut deletes = 0usize;
		for i in overlay.drain().into_iter() {
			let (key, (value, rc)) = i;
			if rc > 0 {
				assert!(rc == 1);
				batch.put(&key.bytes(), &value).expect("Low-level database error. Some issue with your hard disk?");
				inserts += 1;
			}
			if rc < 0 {
				assert!(rc == -1);
				deletes += 1;
			}
		}
		trace!("commit: Inserted {}, Deleted {} nodes", inserts, deletes);
		inserts + deletes
	}

	/// Just commit the overlay into the backing DB.
	fn commit_without_counters(&mut self) -> Result<u32, UtilError> {
		let batch = DBTransaction::new();
		let ret = Self::batch_overlay_insertions(&mut self.overlay, &batch);
		try!(self.backing.write(batch));
		Ok(ret as u32)
	}

	fn morph_key(key: &H256, index: u8) -> Bytes {
		let mut ret = key.bytes().to_owned();
		ret.push(index);
		ret
	}

	// The next three are valid only as long as there is an insert operation of `key` in the journal.
	fn set_already_in(batch: &DBTransaction, key: &H256) { batch.put(&Self::morph_key(key, 0), &[1u8]).expect("Low-level database error. Some issue with your hard disk?"); }
	fn reset_already_in(batch: &DBTransaction, key: &H256) { batch.delete(&Self::morph_key(key, 0)).expect("Low-level database error. Some issue with your hard disk?"); }
	fn is_already_in(backing: &Database, key: &H256) -> bool {
		backing.get(&Self::morph_key(key, 0)).expect("Low-level database error. Some issue with your hard disk?").is_some()
	}

	fn insert_keys(inserts: &[(H256, Bytes)], backing: &Database, counters: &mut HashMap<H256, i32>, batch: &DBTransaction) {
		for &(ref h, ref d) in inserts {
			if let Some(c) = counters.get_mut(h) {
				// already counting. increment.
				*c += 1;
				continue;
			}

			// this is the first entry for this node in the journal.
			if backing.get(&h.bytes()).expect("Low-level database error. Some issue with your hard disk?").is_some() {
				// already in the backing DB. start counting, and remember it was already in.
				Self::set_already_in(batch, &h);
				counters.insert(h.clone(), 1);
				continue;
			}

			// Gets removed when a key leaves the journal, so should never be set when we're placing a new key.
			//Self::reset_already_in(&h);
			assert!(!Self::is_already_in(backing, &h));
			batch.put(&h.bytes(), d).expect("Low-level database error. Some issue with your hard disk?");
		}
	}

<<<<<<< HEAD
	fn replay_keys(inserts: &[H256], backing: &Database, counters: &mut HashMap<H256, i32>) {
		println!("replay_keys: inserts={:?}, counters={:?}", inserts, counters);
=======
	fn replay_keys(inserts: &Vec<H256>, backing: &Database, counters: &mut HashMap<H256, i32>) {
		trace!("replay_keys: inserts={:?}, counters={:?}", inserts, counters);
>>>>>>> f6019757
		for h in inserts {
			if let Some(c) = counters.get_mut(h) {
				// already counting. increment.
				*c += 1;
				continue;
			}

			// this is the first entry for this node in the journal.
			// it is initialised to 1 if it was already in.
			if Self::is_already_in(backing, h) {
				trace!("replace_keys: Key {} was already in!", h);
				counters.insert(h.clone(), 1);
			}
		}
		trace!("replay_keys: (end) counters={:?}", counters);
	}

	fn kill_keys(deletes: Vec<H256>, counters: &mut HashMap<H256, i32>, batch: &DBTransaction) {
		for h in deletes.into_iter() {
			let mut n: Option<i32> = None;
			if let Some(c) = counters.get_mut(&h) {
				if *c > 1 {
					*c -= 1;
					continue;
				} else {
					n = Some(*c);
				}
			}
			match n {
				Some(i) if i == 1 => {
					counters.remove(&h);
					Self::reset_already_in(batch, &h);
				}
				None => {
					// Gets removed when moving from 1 to 0 additional refs. Should never be here at 0 additional refs.
					//assert!(!Self::is_already_in(db, &h));
					batch.delete(&h.bytes()).expect("Low-level database error. Some issue with your hard disk?");
				}
				_ => panic!("Invalid value in counters: {:?}", n),
			}
		}
	}

	/// Commit all recent insert operations and historical removals from the old era
	/// to the backing database.
	fn commit_with_counters(&mut self, now: u64, id: &H256, end: Option<(u64, H256)>) -> Result<u32, UtilError> {
		// journal format:
		// [era, 0] => [ id, [insert_0, ...], [remove_0, ...] ]
		// [era, 1] => [ id, [insert_0, ...], [remove_0, ...] ]
		// [era, n] => [ ... ]

		// TODO: store reclaim_period.

		// When we make a new commit, we make a journal of all blocks in the recent history and record
		// all keys that were inserted and deleted. The journal is ordered by era; multiple commits can
		// share the same era. This forms a data structure similar to a queue but whose items are tuples.
		// By the time comes to remove a tuple from the queue (i.e. then the era passes from recent history
		// into ancient history) then only one commit from the tuple is considered canonical. This commit
		// is kept in the main backing database, whereas any others from the same era are reverted.
		//
		// It is possible that a key, properly available in the backing database be deleted and re-inserted
		// in the recent history queue, yet have both operations in commits that are eventually non-canonical.
		// To avoid the original, and still required, key from being deleted, we maintain a reference count
		// which includes an original key, if any.
		//
		// The semantics of the `counter` are:
		// insert key k:
		//   counter already contains k: count += 1
		//   counter doesn't contain k:
		//     backing db contains k: count = 1
		//     backing db doesn't contain k: insert into backing db, count = 0
		// delete key k:
		//   counter contains k (count is asserted to be non-zero):
		//     count > 1: counter -= 1
		//     count == 1: remove counter
		//     count == 0: remove key from backing db
		//   counter doesn't contain k: remove key from backing db
		//
		// Practically, this means that for each commit block turning from recent to ancient we do the
		// following:
		// is_canonical:
		//   inserts: Ignored (left alone in the backing database).
		//   deletes: Enacted; however, recent history queue is checked for ongoing references. This is
		//            reduced as a preference to deletion from the backing database.
		// !is_canonical:
		//   inserts: Reverted; however, recent history queue is checked for ongoing references. This is
		//            reduced as a preference to deletion from the backing database.
		//   deletes: Ignored (they were never inserted).
		//

		// record new commit's details.
		trace!("commit: #{} ({}), end era: {:?}", now, id, end);
		let mut counters = self.counters.as_ref().unwrap().write().unwrap();
		let batch = DBTransaction::new();
		{
			let mut index = 0usize;
			let mut last;

			while try!(self.backing.get({
				let mut r = RlpStream::new_list(3);
				r.append(&now);
				r.append(&index);
				r.append(&&PADDING[..]);
				last = r.drain();
				&last
			})).is_some() {
				index += 1;
			}

			let drained = self.overlay.drain();
			let removes: Vec<H256> = drained
				.iter()
				.filter_map(|(k, &(_, c))| if c < 0 {Some(k.clone())} else {None})
				.collect();
			let inserts: Vec<(H256, Bytes)> = drained
				.into_iter()
				.filter_map(|(k, (v, r))| if r > 0 { assert!(r == 1); Some((k, v)) } else { assert!(r >= -1); None })
				.collect();

			let mut r = RlpStream::new_list(3);
			r.append(id);

			// Process the new inserts.
			// We use the inserts for three things. For each:
			// - we place into the backing DB or increment the counter if already in;
			// - we note in the backing db that it was already in;
			// - we write the key into our journal for this block;

			r.begin_list(inserts.len());
			inserts.iter().foreach(|&(k, _)| {r.append(&k);});
			r.append(&removes);
			Self::insert_keys(&inserts, &self.backing, &mut counters, &batch);
			try!(batch.put(&last, r.as_raw()));
			try!(batch.put(&LATEST_ERA_KEY, &encode(&now)));
		}

		// apply old commits' details
		if let Some((end_era, canon_id)) = end {
			let mut index = 0usize;
			let mut last;
			while let Some(rlp_data) = try!(self.backing.get({
				let mut r = RlpStream::new_list(3);
				r.append(&end_era);
				r.append(&index);
				r.append(&&PADDING[..]);
				last = r.drain();
				&last
			})) {
				let rlp = Rlp::new(&rlp_data);
				let inserts: Vec<H256> = rlp.val_at(1);
				let deletes: Vec<H256> = rlp.val_at(2);
				// Collect keys to be removed. These are removed keys for canonical block, inserted for non-canonical
				Self::kill_keys(if canon_id == rlp.val_at(0) {deletes} else {inserts}, &mut counters, &batch);
				try!(batch.delete(&last));
				index += 1;
			}
			trace!("JournalDB: delete journal for time #{}.{}, (canon was {})", end_era, index, canon_id);
		}

		try!(self.backing.write(batch));
//		trace!("JournalDB::commit() deleted {} nodes", deletes);
		Ok(0)
	}

	fn payload(&self, key: &H256) -> Option<Bytes> {
		self.backing.get(&key.bytes()).expect("Low-level database error. Some issue with your hard disk?").map(|v| v.to_vec())
	}

	fn read_counters(db: &Database) -> HashMap<H256, i32> {
		let mut counters = HashMap::new();
		if let Some(val) = db.get(&LATEST_ERA_KEY).expect("Low-level database error.") {
			let mut era = decode::<u64>(&val);
			loop {
				let mut index = 0usize;
				while let Some(rlp_data) = db.get({
					let mut r = RlpStream::new_list(3);
					r.append(&era);
					r.append(&index);
					r.append(&&PADDING[..]);
					&r.drain()
				}).expect("Low-level database error.") {
					trace!("read_counters: era={}, index={}", era, index);
					let rlp = Rlp::new(&rlp_data);
					let inserts: Vec<H256> = rlp.val_at(1);
					Self::replay_keys(&inserts, db, &mut counters);
					index += 1;
				};
				if index == 0 || era == 0 {
					break;
				}
				era -= 1;
			}
		}
		trace!("Recovered {} counters", counters.len());
		counters
	}

	/// Returns heap memory size used
	pub fn mem_used(&self) -> usize {
		self.overlay.mem_used() + match self.counters {
			Some(ref c) => c.read().unwrap().heap_size_of_children(),
			None => 0
		}
 	}
 }

impl HashDB for JournalDB {
	fn keys(&self) -> HashMap<H256, i32> {
		let mut ret: HashMap<H256, i32> = HashMap::new();
		for (key, _) in self.backing.iter() {
			let h = H256::from_slice(key.deref());
			ret.insert(h, 1);
		}

		for (key, refs) in self.overlay.keys().into_iter() {
			let refs = *ret.get(&key).unwrap_or(&0) + refs;
			ret.insert(key, refs);
		}
		ret
	}

	fn lookup(&self, key: &H256) -> Option<&[u8]> {
		let k = self.overlay.raw(key);
		match k {
			Some(&(ref d, rc)) if rc > 0 => Some(d),
			_ => {
				if let Some(x) = self.payload(key) {
					Some(&self.overlay.denote(key, x).0)
				}
				else {
					None
				}
			}
		}
	}

	fn exists(&self, key: &H256) -> bool {
		self.lookup(key).is_some()
	}

	fn insert(&mut self, value: &[u8]) -> H256 {
		self.overlay.insert(value)
	}
	fn emplace(&mut self, key: H256, value: Bytes) {
		self.overlay.emplace(key, value);
	}
	fn kill(&mut self, key: &H256) {
		self.overlay.kill(key);
	}
}

#[cfg(test)]
mod tests {
	use common::*;
	use super::*;
	use hashdb::*;

	#[test]
	fn insert_same_in_fork() {
		// history is 1
		let mut jdb = JournalDB::new_temp();

		let x = jdb.insert(b"X");
		jdb.commit(1, &b"1".sha3(), None).unwrap();
		jdb.commit(2, &b"2".sha3(), None).unwrap();
		jdb.commit(3, &b"1002a".sha3(), Some((1, b"1".sha3()))).unwrap();
		jdb.commit(4, &b"1003a".sha3(), Some((2, b"2".sha3()))).unwrap();

		jdb.remove(&x);
		jdb.commit(3, &b"1002b".sha3(), Some((1, b"1".sha3()))).unwrap();
		let x = jdb.insert(b"X");
		jdb.commit(4, &b"1003b".sha3(), Some((2, b"2".sha3()))).unwrap();

		jdb.commit(5, &b"1004a".sha3(), Some((3, b"1002a".sha3()))).unwrap();
		jdb.commit(6, &b"1005a".sha3(), Some((4, b"1003a".sha3()))).unwrap();

		assert!(jdb.exists(&x));
	}

	#[test]
	fn long_history() {
		// history is 3
		let mut jdb = JournalDB::new_temp();
		let h = jdb.insert(b"foo");
		jdb.commit(0, &b"0".sha3(), None).unwrap();
		assert!(jdb.exists(&h));
		jdb.remove(&h);
		jdb.commit(1, &b"1".sha3(), None).unwrap();
		assert!(jdb.exists(&h));
		jdb.commit(2, &b"2".sha3(), None).unwrap();
		assert!(jdb.exists(&h));
		jdb.commit(3, &b"3".sha3(), Some((0, b"0".sha3()))).unwrap();
		assert!(jdb.exists(&h));
		jdb.commit(4, &b"4".sha3(), Some((1, b"1".sha3()))).unwrap();
		assert!(!jdb.exists(&h));
	}

	#[test]
	fn complex() {
		// history is 1
		let mut jdb = JournalDB::new_temp();

		let foo = jdb.insert(b"foo");
		let bar = jdb.insert(b"bar");
		jdb.commit(0, &b"0".sha3(), None).unwrap();
		assert!(jdb.exists(&foo));
		assert!(jdb.exists(&bar));

		jdb.remove(&foo);
		jdb.remove(&bar);
		let baz = jdb.insert(b"baz");
		jdb.commit(1, &b"1".sha3(), Some((0, b"0".sha3()))).unwrap();
		assert!(jdb.exists(&foo));
		assert!(jdb.exists(&bar));
		assert!(jdb.exists(&baz));

		let foo = jdb.insert(b"foo");
		jdb.remove(&baz);
		jdb.commit(2, &b"2".sha3(), Some((1, b"1".sha3()))).unwrap();
		assert!(jdb.exists(&foo));
		assert!(!jdb.exists(&bar));
		assert!(jdb.exists(&baz));

		jdb.remove(&foo);
		jdb.commit(3, &b"3".sha3(), Some((2, b"2".sha3()))).unwrap();
		assert!(jdb.exists(&foo));
		assert!(!jdb.exists(&bar));
		assert!(!jdb.exists(&baz));

		jdb.commit(4, &b"4".sha3(), Some((3, b"3".sha3()))).unwrap();
		assert!(!jdb.exists(&foo));
		assert!(!jdb.exists(&bar));
		assert!(!jdb.exists(&baz));
	}

	#[test]
	fn fork() {
		// history is 1
		let mut jdb = JournalDB::new_temp();

		let foo = jdb.insert(b"foo");
		let bar = jdb.insert(b"bar");
		jdb.commit(0, &b"0".sha3(), None).unwrap();
		assert!(jdb.exists(&foo));
		assert!(jdb.exists(&bar));

		jdb.remove(&foo);
		let baz = jdb.insert(b"baz");
		jdb.commit(1, &b"1a".sha3(), Some((0, b"0".sha3()))).unwrap();

		jdb.remove(&bar);
		jdb.commit(1, &b"1b".sha3(), Some((0, b"0".sha3()))).unwrap();

		assert!(jdb.exists(&foo));
		assert!(jdb.exists(&bar));
		assert!(jdb.exists(&baz));

		jdb.commit(2, &b"2b".sha3(), Some((1, b"1b".sha3()))).unwrap();
		assert!(jdb.exists(&foo));
		assert!(!jdb.exists(&baz));
		assert!(!jdb.exists(&bar));
	}

	#[test]
	fn overwrite() {
		// history is 1
		let mut jdb = JournalDB::new_temp();

		let foo = jdb.insert(b"foo");
		jdb.commit(0, &b"0".sha3(), None).unwrap();
		assert!(jdb.exists(&foo));

		jdb.remove(&foo);
		jdb.commit(1, &b"1".sha3(), Some((0, b"0".sha3()))).unwrap();
		jdb.insert(b"foo");
		assert!(jdb.exists(&foo));
		jdb.commit(2, &b"2".sha3(), Some((1, b"1".sha3()))).unwrap();
		assert!(jdb.exists(&foo));
		jdb.commit(3, &b"2".sha3(), Some((0, b"2".sha3()))).unwrap();
		assert!(jdb.exists(&foo));
	}

	#[test]
	fn fork_same_key() {
		// history is 1
		let mut jdb = JournalDB::new_temp();
		jdb.commit(0, &b"0".sha3(), None).unwrap();

		let foo = jdb.insert(b"foo");
		jdb.commit(1, &b"1a".sha3(), Some((0, b"0".sha3()))).unwrap();

		jdb.insert(b"foo");
		jdb.commit(1, &b"1b".sha3(), Some((0, b"0".sha3()))).unwrap();
		assert!(jdb.exists(&foo));

		jdb.commit(2, &b"2a".sha3(), Some((1, b"1a".sha3()))).unwrap();
		assert!(jdb.exists(&foo));
	}


	#[test]
	fn reopen() {
		let mut dir = ::std::env::temp_dir();
		dir.push(H32::random().hex());
		let bar = H256::random();

		let foo = {
			let mut jdb = JournalDB::new(dir.to_str().unwrap());
			// history is 1
			let foo = jdb.insert(b"foo");
			jdb.emplace(bar.clone(), b"bar".to_vec());
			jdb.commit(0, &b"0".sha3(), None).unwrap();
			foo
		};

		{
			let mut jdb = JournalDB::new(dir.to_str().unwrap());
			jdb.remove(&foo);
			jdb.commit(1, &b"1".sha3(), Some((0, b"0".sha3()))).unwrap();
		}

		{
			let mut jdb = JournalDB::new(dir.to_str().unwrap());
			assert!(jdb.exists(&foo));
			assert!(jdb.exists(&bar));
			jdb.commit(2, &b"2".sha3(), Some((1, b"1".sha3()))).unwrap();
			assert!(!jdb.exists(&foo));
		}
	}

	#[test]
	fn reopen_remove() {
		let mut dir = ::std::env::temp_dir();
		dir.push(H32::random().hex());
		let bar = H256::random();

		let foo = {
			let mut jdb = JournalDB::new(dir.to_str().unwrap());
			// history is 1
			let foo = jdb.insert(b"foo");
			jdb.commit(0, &b"0".sha3(), None).unwrap();
			jdb.commit(1, &b"1".sha3(), Some((0, b"0".sha3()))).unwrap();

			// foo is ancient history.

			jdb.insert(b"foo");
			jdb.commit(2, &b"2".sha3(), Some((1, b"1".sha3()))).unwrap();
			foo
		};

		{
			let mut jdb = JournalDB::new(dir.to_str().unwrap());
			jdb.remove(&foo);
			jdb.commit(3, &b"3".sha3(), Some((2, b"2".sha3()))).unwrap();
			assert!(jdb.exists(&foo));
			jdb.remove(&foo);
			jdb.commit(4, &b"4".sha3(), Some((3, b"3".sha3()))).unwrap();
			jdb.commit(5, &b"5".sha3(), Some((4, b"4".sha3()))).unwrap();
			assert!(!jdb.exists(&foo));
		}
	}
	#[test]
	fn reopen_fork() {
		let mut dir = ::std::env::temp_dir();
		dir.push(H32::random().hex());
		let (foo, bar, baz) = {
			let mut jdb = JournalDB::new(dir.to_str().unwrap());
			// history is 1
			let foo = jdb.insert(b"foo");
			let bar = jdb.insert(b"bar");
			jdb.commit(0, &b"0".sha3(), None).unwrap();
			jdb.remove(&foo);
			let baz = jdb.insert(b"baz");
			jdb.commit(1, &b"1a".sha3(), Some((0, b"0".sha3()))).unwrap();

			jdb.remove(&bar);
			jdb.commit(1, &b"1b".sha3(), Some((0, b"0".sha3()))).unwrap();
			(foo, bar, baz)
		};

		{
			let mut jdb = JournalDB::new(dir.to_str().unwrap());
			jdb.commit(2, &b"2b".sha3(), Some((1, b"1b".sha3()))).unwrap();
			assert!(jdb.exists(&foo));
			assert!(!jdb.exists(&baz));
			assert!(!jdb.exists(&bar));
		}
	}
}<|MERGE_RESOLUTION|>--- conflicted
+++ resolved
@@ -181,13 +181,8 @@
 		}
 	}
 
-<<<<<<< HEAD
 	fn replay_keys(inserts: &[H256], backing: &Database, counters: &mut HashMap<H256, i32>) {
-		println!("replay_keys: inserts={:?}, counters={:?}", inserts, counters);
-=======
-	fn replay_keys(inserts: &Vec<H256>, backing: &Database, counters: &mut HashMap<H256, i32>) {
 		trace!("replay_keys: inserts={:?}, counters={:?}", inserts, counters);
->>>>>>> f6019757
 		for h in inserts {
 			if let Some(c) = counters.get_mut(h) {
 				// already counting. increment.
