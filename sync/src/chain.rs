// Copyright 2015, 2016 Ethcore (UK) Ltd.
// This file is part of Parity.

// Parity is free software: you can redistribute it and/or modify
// it under the terms of the GNU General Public License as published by
// the Free Software Foundation, either version 3 of the License, or
// (at your option) any later version.

// Parity is distributed in the hope that it will be useful,
// but WITHOUT ANY WARRANTY; without even the implied warranty of
// MERCHANTABILITY or FITNESS FOR A PARTICULAR PURPOSE.  See the
// GNU General Public License for more details.

// You should have received a copy of the GNU General Public License
// along with Parity.  If not, see <http://www.gnu.org/licenses/>.

///
/// BlockChain synchronization strategy.
/// Syncs to peers and keeps up to date.
/// This implementation uses ethereum protocol v63
///
/// Syncing strategy.
///
/// 1. A peer arrives with a total difficulty better than ours
/// 2. Find a common best block between our an peer chain.
/// Start with out best block and request headers from peer backwards until a common block is found
/// 3. Download headers and block bodies from peers in parallel.
/// As soon as a set of the blocks is fully downloaded at the head of the queue it is fed to the blockchain
/// 4. Maintain sync by handling NewBlocks/NewHashes messages
///

use util::*;
use std::mem::{replace};
use ethcore::views::{HeaderView};
use ethcore::header::{BlockNumber, Header as BlockHeader};
use ethcore::client::{BlockChainClient, BlockStatus, BlockId, BlockChainInfo};
use range_collection::{RangeCollection, ToUsize, FromUsize};
use ethcore::error::*;
use ethcore::transaction::SignedTransaction;
use ethcore::block::Block;
use ethminer::{Miner, MinerService, AccountDetails};
use io::SyncIo;
use time;
use super::SyncConfig;

known_heap_size!(0, PeerInfo, Header, HeaderId);

impl ToUsize for BlockNumber {
	fn to_usize(&self) -> usize {
		*self as usize
	}
}

impl FromUsize for BlockNumber {
	fn from_usize(s: usize) -> BlockNumber {
		s as BlockNumber
	}
}

type PacketDecodeError = DecoderError;

const PROTOCOL_VERSION: u8 = 63u8;
const MAX_BODIES_TO_SEND: usize = 256;
const MAX_HEADERS_TO_SEND: usize = 512;
const MAX_NODE_DATA_TO_SEND: usize = 1024;
const MAX_RECEIPTS_TO_SEND: usize = 1024;
const MAX_RECEIPTS_HEADERS_TO_SEND: usize = 256;
const MAX_HEADERS_TO_REQUEST: usize = 512;
const MAX_BODIES_TO_REQUEST: usize = 256;
const MIN_PEERS_PROPAGATION: usize = 4;
const MAX_PEERS_PROPAGATION: usize = 128;
const MAX_PEER_LAG_PROPAGATION: BlockNumber = 20;

const STATUS_PACKET: u8 = 0x00;
const NEW_BLOCK_HASHES_PACKET: u8 = 0x01;
const TRANSACTIONS_PACKET: u8 = 0x02;
const GET_BLOCK_HEADERS_PACKET: u8 = 0x03;
const BLOCK_HEADERS_PACKET: u8 = 0x04;
const GET_BLOCK_BODIES_PACKET: u8 = 0x05;
const BLOCK_BODIES_PACKET: u8 = 0x06;
const NEW_BLOCK_PACKET: u8 = 0x07;

const GET_NODE_DATA_PACKET: u8 = 0x0d;
const NODE_DATA_PACKET: u8 = 0x0e;
const GET_RECEIPTS_PACKET: u8 = 0x0f;
const RECEIPTS_PACKET: u8 = 0x10;

const CONNECTION_TIMEOUT_SEC: f64 = 5f64;

struct Header {
	/// Header data
	data: Bytes,
	/// Block hash
	hash: H256,
	/// Parent hash
	parent: H256,
}

/// Used to identify header by transactions and uncles hashes
#[derive(Eq, PartialEq, Hash)]
struct HeaderId {
	transactions_root: H256,
	uncles: H256
}

#[derive(Copy, Clone, Eq, PartialEq, Debug)]
/// Sync state
pub enum SyncState {
	/// Initial chain sync has not started yet
	NotSynced,
	/// Initial chain sync complete. Waiting for new packets
	Idle,
	/// Block downloading paused. Waiting for block queue to process blocks and free some space
	Waiting,
	/// Downloading blocks
	Blocks,
	/// Downloading blocks learned from NewHashes packet
	NewBlocks,
}

/// Syncing status and statistics
#[derive(Clone)]
pub struct SyncStatus {
	/// State
	pub state: SyncState,
	/// Syncing protocol version. That's the maximum protocol version we connect to.
	pub protocol_version: u8,
	/// BlockChain height for the moment the sync started.
	pub start_block_number: BlockNumber,
	/// Last fully downloaded and imported block number (if any).
	pub last_imported_block_number: Option<BlockNumber>,
	/// Highest block number in the download queue (if any).
	pub highest_block_number: Option<BlockNumber>,
	/// Total number of blocks for the sync process.
	pub blocks_total: BlockNumber,
	/// Number of blocks downloaded so far.
	pub blocks_received: BlockNumber,
	/// Total number of connected peers
	pub num_peers: usize,
	/// Total number of active peers
	pub num_active_peers: usize,
	/// Heap memory used in bytes
	pub mem_used: usize,
}

#[derive(PartialEq, Eq, Debug, Clone)]
/// Peer data type requested
enum PeerAsking {
	Nothing,
	BlockHeaders,
	BlockBodies,
}

#[derive(Clone)]
/// Syncing peer information
struct PeerInfo {
	/// eth protocol version
	protocol_version: u32,
	/// Peer chain genesis hash
	genesis: H256,
	/// Peer network id
	network_id: U256,
	/// Peer best block hash
	latest_hash: H256,
	/// Peer best block number if known
	latest_number: Option<BlockNumber>,
	/// Peer total difficulty
	difficulty: U256,
	/// Type of data currenty being requested from peer.
	asking: PeerAsking,
	/// A set of block numbers being requested
	asking_blocks: Vec<BlockNumber>,
	/// Holds requested header hash if currently requesting block header by hash
	asking_hash: Option<H256>,
	/// Request timestamp
	ask_time: f64,
}

/// Blockchain sync handler.
/// See module documentation for more details.
pub struct ChainSync {
	/// Sync state
	state: SyncState,
	/// Last block number for the start of sync
	starting_block: BlockNumber,
	/// Highest block number seen
	highest_block: Option<BlockNumber>,
	/// Set of block header numbers being downloaded
	downloading_headers: HashSet<BlockNumber>,
	/// Set of block body numbers being downloaded
	downloading_bodies: HashSet<BlockNumber>,
	/// Set of block headers being downloaded by hash
	downloading_hashes: HashSet<H256>,
	/// Downloaded headers.
	headers: Vec<(BlockNumber, Vec<Header>)>, //TODO: use BTreeMap once range API is sable. For now it is a vector sorted in descending order
	/// Downloaded bodies
	bodies: Vec<(BlockNumber, Vec<Bytes>)>, //TODO: use BTreeMap once range API is sable. For now it is a vector sorted in descending order
	/// Peer info
	peers: HashMap<PeerId, PeerInfo>,
	/// Used to map body to header
	header_ids: HashMap<HeaderId, BlockNumber>,
	/// Last impoted block number
	last_imported_block: Option<BlockNumber>,
	/// Last impoted block hash
	last_imported_hash: Option<H256>,
	/// Syncing total  difficulty
	syncing_difficulty: U256,
	/// True if common block for our and remote chain has been found
	have_common_block: bool,
	/// Last propagated block number
	last_sent_block_number: BlockNumber,
	/// Max blocks to download ahead
	max_download_ahead_blocks: usize,
	/// Network ID
	network_id: U256,
	/// Miner
	miner: Arc<Miner>,
}

type RlpResponseResult = Result<Option<(PacketId, RlpStream)>, PacketDecodeError>;

impl ChainSync {
	/// Create a new instance of syncing strategy.
	pub fn new(config: SyncConfig, miner: Arc<Miner>) -> ChainSync {
		ChainSync {
			state: SyncState::NotSynced,
			starting_block: 0,
			highest_block: None,
			downloading_headers: HashSet::new(),
			downloading_bodies: HashSet::new(),
			downloading_hashes: HashSet::new(),
			headers: Vec::new(),
			bodies: Vec::new(),
			peers: HashMap::new(),
			header_ids: HashMap::new(),
			last_imported_block: None,
			last_imported_hash: None,
			syncing_difficulty: U256::from(0u64),
			have_common_block: false,
			last_sent_block_number: 0,
			max_download_ahead_blocks: max(MAX_HEADERS_TO_REQUEST, config.max_download_ahead_blocks),
			network_id: config.network_id,
			miner: miner,
		}
	}

	/// @returns Synchonization status
	pub fn status(&self) -> SyncStatus {
		SyncStatus {
			state: self.state.clone(),
			protocol_version: 63,
			start_block_number: self.starting_block,
			last_imported_block_number: self.last_imported_block,
			highest_block_number: self.highest_block,
			blocks_received: match self.last_imported_block { Some(x) if x > self.starting_block => x - self.starting_block, _ => 0 },
			blocks_total: match self.highest_block { Some(x) if x > self.starting_block => x - self.starting_block, _ => 0 },
			num_peers: self.peers.len(),
			num_active_peers: self.peers.values().filter(|p| p.asking != PeerAsking::Nothing).count(),
			mem_used:
				//  TODO: https://github.com/servo/heapsize/pull/50
				//  self.downloading_hashes.heap_size_of_children()
				//+ self.downloading_bodies.heap_size_of_children()
				//+ self.downloading_hashes.heap_size_of_children()
				self.headers.heap_size_of_children()
				+ self.bodies.heap_size_of_children()
				+ self.peers.heap_size_of_children()
				+ self.header_ids.heap_size_of_children(),
		}
	}

	/// Abort all sync activity
	pub fn abort(&mut self, io: &mut SyncIo) {
		self.restart(io);
		self.peers.clear();
	}


	#[cfg_attr(feature="dev", allow(for_kv_map))] // Because it's not possible to get `values_mut()`
	/// Rest sync. Clear all downloaded data but keep the queue
	fn reset(&mut self) {
		self.downloading_headers.clear();
		self.downloading_bodies.clear();
		self.headers.clear();
		self.bodies.clear();
		for (_, ref mut p) in &mut self.peers {
			p.asking_blocks.clear();
			p.asking_hash = None;
		}
		self.header_ids.clear();
		self.syncing_difficulty = From::from(0u64);
		self.state = SyncState::Idle;
	}

	/// Restart sync
	pub fn restart(&mut self, io: &mut SyncIo) {
		self.reset();
		self.starting_block = 0;
		self.highest_block = None;
		self.have_common_block = false;
		self.starting_block = io.chain().chain_info().best_block_number;
		self.state = SyncState::NotSynced;
	}

	/// Called by peer to report status
	fn on_peer_status(&mut self, io: &mut SyncIo, peer_id: PeerId, r: &UntrustedRlp) -> Result<(), PacketDecodeError> {
		let peer = PeerInfo {
			protocol_version: try!(r.val_at(0)),
			network_id: try!(r.val_at(1)),
			difficulty: try!(r.val_at(2)),
			latest_hash: try!(r.val_at(3)),
			latest_number: None,
			genesis: try!(r.val_at(4)),
			asking: PeerAsking::Nothing,
			asking_blocks: Vec::new(),
			asking_hash: None,
			ask_time: 0f64,
		};

		trace!(target: "sync", "New peer {} (protocol: {}, network: {:?}, difficulty: {:?}, latest:{}, genesis:{})", peer_id, peer.protocol_version, peer.network_id, peer.difficulty, peer.latest_hash, peer.genesis);

		if self.peers.contains_key(&peer_id) {
			warn!("Unexpected status packet from {}:{}", peer_id, io.peer_info(peer_id));
			return Ok(());
		}
		let chain_info = io.chain().chain_info();
		if peer.genesis != chain_info.genesis_hash {
			io.disable_peer(peer_id);
			trace!(target: "sync", "Peer {} genesis hash not matched", peer_id);
			return Ok(());
		}
		if peer.network_id != self.network_id {
			io.disable_peer(peer_id);
			trace!(target: "sync", "Peer {} network id not matched", peer_id);
			return Ok(());
		}

		self.peers.insert(peer_id.clone(), peer);
		debug!(target: "sync", "Connected {}:{}", peer_id, io.peer_info(peer_id));
		self.sync_peer(io, peer_id, false);
		Ok(())
	}

	#[cfg_attr(feature="dev", allow(cyclomatic_complexity))]
	/// Called by peer once it has new block headers during sync
	fn on_peer_block_headers(&mut self, io: &mut SyncIo, peer_id: PeerId, r: &UntrustedRlp) -> Result<(), PacketDecodeError> {
		self.reset_peer_asking(peer_id, PeerAsking::BlockHeaders);
		let item_count = r.item_count();
		trace!(target: "sync", "{} -> BlockHeaders ({} entries)", peer_id, item_count);
		self.clear_peer_download(peer_id);
		if self.state != SyncState::Blocks && self.state != SyncState::NewBlocks && self.state != SyncState::Waiting {
			trace!(target: "sync", "Ignored unexpected block headers");
			return Ok(());
		}
		if self.state == SyncState::Waiting {
			trace!(target: "sync", "Ignored block headers while waiting");
			return Ok(());
		}

		for i in 0..item_count {
			let info: BlockHeader = try!(r.val_at(i));
			let number = BlockNumber::from(info.number);
			if (number <= self.current_base_block() && self.have_common_block) || self.headers.have_item(&number) {
				trace!(target: "sync", "Skipping existing block header");
				continue;
			}

			if self.highest_block == None || number > self.highest_block.unwrap() {
				self.highest_block = Some(number);
			}
			let hash = info.hash();
			match io.chain().block_status(BlockId::Hash(hash.clone())) {
				BlockStatus::InChain | BlockStatus::Queued => {
					if !self.have_common_block || self.current_base_block() < number {
						self.last_imported_block = Some(number);
						self.last_imported_hash = Some(hash.clone());
					}
					if !self.have_common_block {
						self.have_common_block = true;
						trace!(target: "sync", "Found common header {} ({})", number, hash);
					} else {
						trace!(target: "sync", "Header already in chain {} ({})", number, hash);
					}
				},
				_ => {
					if self.have_common_block {
						//validate chain
						let base_hash = self.last_imported_hash.clone().unwrap();
						if self.have_common_block && number == self.current_base_block() + 1 && info.parent_hash != base_hash {
							// Part of the forked chain. Restart to find common block again
							debug!(target: "sync", "Mismatched block header {} {}, restarting sync", number, hash);
							self.restart(io);
							return Ok(());
						}
						if self.headers.find_item(&(number - 1)).map_or(false, |p| p.hash != info.parent_hash) {
							// mismatching parent id, delete the previous block and don't add this one
							debug!(target: "sync", "Mismatched block header {} {}", number, hash);
							self.remove_downloaded_blocks(number - 1);
							continue;
						}
						if self.headers.find_item(&(number + 1)).map_or(false, |p| p.parent != hash) {
							// mismatching parent id for the next block, clear following headers
							debug!(target: "sync", "Mismatched block header {}", number + 1);
							self.remove_downloaded_blocks(number + 1);
						}
						if self.have_common_block && number < self.current_base_block() + 1 {
							// unkown header
							debug!(target: "sync", "Old block header {:?} ({}) is unknown, restarting sync", hash, number);
							self.restart(io);
							return Ok(());
						}
					}
					let hdr = Header {
						data: try!(r.at(i)).as_raw().to_vec(),
						hash: hash.clone(),
						parent: info.parent_hash,
					};
					self.headers.insert_item(number, hdr);
					let header_id = HeaderId {
						transactions_root: info.transactions_root,
						uncles: info.uncles_hash
					};
					trace!(target: "sync", "Got header {} ({})", number, hash);
					if header_id.transactions_root == rlp::SHA3_NULL_RLP && header_id.uncles == rlp::SHA3_EMPTY_LIST_RLP {
						//empty body, just mark as downloaded
						let mut body_stream = RlpStream::new_list(2);
						body_stream.append_raw(&rlp::NULL_RLP, 1);
						body_stream.append_raw(&rlp::EMPTY_LIST_RLP, 1);
						self.bodies.insert_item(number, body_stream.out());
					}
					else {
						self.header_ids.insert(header_id, number);
					}
				}
			}
		}
		self.collect_blocks(io);
		self.continue_sync(io);
		Ok(())
	}

	/// Called by peer once it has new block bodies
	fn on_peer_block_bodies(&mut self, io: &mut SyncIo, peer_id: PeerId, r: &UntrustedRlp) -> Result<(), PacketDecodeError> {
		use util::triehash::ordered_trie_root;
		self.reset_peer_asking(peer_id, PeerAsking::BlockBodies);
		let item_count = r.item_count();
		trace!(target: "sync", "{} -> BlockBodies ({} entries)", peer_id, item_count);
		self.clear_peer_download(peer_id);
		if self.state != SyncState::Blocks && self.state != SyncState::NewBlocks && self.state != SyncState::Waiting {
			trace!(target: "sync", "Ignored unexpected block bodies");
			return Ok(());
		}
		if self.state == SyncState::Waiting {
			trace!(target: "sync", "Ignored block bodies while waiting");
			return Ok(());
		}
		for i in 0..item_count {
			let body = try!(r.at(i));
			let tx = try!(body.at(0));
			let tx_root = ordered_trie_root(tx.iter().map(|r| r.as_raw().to_vec()).collect()); //TODO: get rid of vectors here
			let uncles = try!(body.at(1)).as_raw().sha3();
			let header_id = HeaderId {
				transactions_root: tx_root,
				uncles: uncles
			};
			match self.header_ids.get(&header_id).cloned() {
				Some(n) => {
					self.header_ids.remove(&header_id);
					self.bodies.insert_item(n, body.as_raw().to_vec());
					trace!(target: "sync", "Got body {}", n);
				}
				None =>  {
					trace!(target: "sync", "Ignored unknown/stale block body");
				}
			}
		}
		self.collect_blocks(io);
		self.continue_sync(io);
		Ok(())
	}

	/// Called by peer once it has new block bodies
	#[cfg_attr(feature="dev", allow(cyclomatic_complexity))]
	fn on_peer_new_block(&mut self, io: &mut SyncIo, peer_id: PeerId, r: &UntrustedRlp) -> Result<(), PacketDecodeError> {
		let block_rlp = try!(r.at(0));
		let header_rlp = try!(block_rlp.at(0));
		let h = header_rlp.as_raw().sha3();
		trace!(target: "sync", "{} -> NewBlock ({})", peer_id, h);
		if !self.have_common_block {
			trace!(target: "sync", "NewBlock ignored while seeking");
			return Ok(());
		}
		let header: BlockHeader = try!(header_rlp.as_val());
 		let mut unknown = false;
		{
			let peer = self.peers.get_mut(&peer_id).unwrap();
			peer.latest_hash = header.hash();
			peer.latest_number = Some(header.number());
		}
		// TODO: Decompose block and add to self.headers and self.bodies instead
		if header.number <= From::from(self.current_base_block() + 1) {
			match io.chain().import_block(block_rlp.as_raw().to_vec()) {
				Err(Error::Import(ImportError::AlreadyInChain)) => {
					trace!(target: "sync", "New block already in chain {:?}", h);
				},
				Err(Error::Import(ImportError::AlreadyQueued)) => {
					trace!(target: "sync", "New block already queued {:?}", h);
				},
				Ok(_) => {
					if self.current_base_block() < header.number {
						self.last_imported_block = Some(header.number);
						self.last_imported_hash = Some(header.hash());
						self.remove_downloaded_blocks(header.number);
					}
					trace!(target: "sync", "New block queued {:?} ({})", h, header.number);
				},
				Err(Error::Block(BlockError::UnknownParent(p))) => {
					unknown = true;
					trace!(target: "sync", "New block with unknown parent ({:?}) {:?}", p, h);
				},
				Err(e) => {
					debug!(target: "sync", "Bad new block {:?} : {:?}", h, e);
					io.disable_peer(peer_id);
				}
			};
		}
  		else {
			unknown = true;
		}
		if unknown {
			trace!(target: "sync", "New block unknown {:?}", h);
			//TODO: handle too many unknown blocks
			let difficulty: U256 = try!(r.val_at(1));
			let peer_difficulty = self.peers.get_mut(&peer_id).unwrap().difficulty;
			if difficulty > peer_difficulty {
				trace!(target: "sync", "Received block {:?}  with no known parent. Peer needs syncing...", h);
				self.sync_peer(io, peer_id, true);
			}
		}
		Ok(())
	}

	/// Handles NewHashes packet. Initiates headers download for any unknown hashes.
	fn on_peer_new_hashes(&mut self, io: &mut SyncIo, peer_id: PeerId, r: &UntrustedRlp) -> Result<(), PacketDecodeError> {
		if self.peers.get_mut(&peer_id).unwrap().asking != PeerAsking::Nothing {
			trace!(target: "sync", "Ignoring new hashes since we're already downloading.");
			return Ok(());
		}
		trace!(target: "sync", "{} -> NewHashes ({} entries)", peer_id, r.item_count());
		let hashes = r.iter().map(|item| (item.val_at::<H256>(0), item.val_at::<BlockNumber>(1)));
		let mut max_height: BlockNumber = 0;
		for (rh, rd) in hashes {
			let h = try!(rh);
			let d = try!(rd);
			if self.downloading_hashes.contains(&h) {
				continue;
			}
			match io.chain().block_status(BlockId::Hash(h.clone())) {
				BlockStatus::InChain  => {
					trace!(target: "sync", "New block hash already in chain {:?}", h);
				},
				BlockStatus::Queued => {
					trace!(target: "sync", "New hash block already queued {:?}", h);
				},
				BlockStatus::Unknown => {
					if d > max_height {
						trace!(target: "sync", "New unknown block hash {:?}", h);
						let peer = self.peers.get_mut(&peer_id).unwrap();
						peer.latest_hash = h.clone();
						peer.latest_number = Some(d);
						max_height = d;
					}
				},
				BlockStatus::Bad =>{
					debug!(target: "sync", "Bad new block hash {:?}", h);
					io.disable_peer(peer_id);
					return Ok(());
				}
			}
		};
		if max_height != 0 {
			self.sync_peer(io, peer_id, true);
		}
		Ok(())
	}

	/// Called by peer when it is disconnecting
	pub fn on_peer_aborting(&mut self, io: &mut SyncIo, peer: PeerId) {
		trace!(target: "sync", "== Disconnecting {}", peer);
		if self.peers.contains_key(&peer) {
			debug!(target: "sync", "Disconnected {}", peer);
			self.clear_peer_download(peer);
			self.peers.remove(&peer);
			self.continue_sync(io);
		}
	}

	/// Called when a new peer is connected
	pub fn on_peer_connected(&mut self, io: &mut SyncIo, peer: PeerId) {
		trace!(target: "sync", "== Connected {}", peer);
		if let Err(e) = self.send_status(io) {
			debug!(target:"sync", "Error sending status request: {:?}", e);
			io.disable_peer(peer);
		}
	}

	/// Resume downloading
	fn continue_sync(&mut self, io: &mut SyncIo) {
		let mut peers: Vec<(PeerId, U256)> = self.peers.iter().map(|(k, p)| (*k, p.difficulty)).collect();
		peers.sort_by(|&(_, d1), &(_, d2)| d1.cmp(&d2).reverse()); //TODO: sort by rating
		for (p, _) in peers {
			self.sync_peer(io, p, false);
		}
	}

	/// Called after all blocks have been donloaded
	fn complete_sync(&mut self) {
		trace!(target: "sync", "Sync complete");
		self.reset();
		self.state = SyncState::Idle;
	}

	/// Enter waiting state
	fn pause_sync(&mut self) {
		trace!(target: "sync", "Block queue full, pausing sync");
		self.state = SyncState::Waiting;
	}

	/// Find something to do for a peer. Called for a new peer or when a peer is done with it's task.
	fn sync_peer(&mut self, io: &mut SyncIo,  peer_id: PeerId, force: bool) {
		let (peer_latest, peer_difficulty) = {
			let peer = self.peers.get_mut(&peer_id).unwrap();
			if peer.asking != PeerAsking::Nothing {
				return;
			}
			if self.state == SyncState::Waiting {
				trace!(target: "sync", "Waiting for block queue");
				return;
			}
			(peer.latest_hash.clone(), peer.difficulty.clone())
		};

		let td = io.chain().chain_info().pending_total_difficulty;
		let syncing_difficulty = max(self.syncing_difficulty, td);
		if force || peer_difficulty > syncing_difficulty {
			// start sync
			self.syncing_difficulty = peer_difficulty;
			if self.state == SyncState::Idle || self.state == SyncState::NotSynced {
				self.state = SyncState::Blocks;
			}
			trace!(target: "sync", "Starting sync with better chain");
			self.peers.get_mut(&peer_id).unwrap().asking_hash = Some(peer_latest.clone());
			self.downloading_hashes.insert(peer_latest.clone());
			self.request_headers_by_hash(io, peer_id, &peer_latest, 1, 0, false);
		}
		else if self.state == SyncState::Blocks && io.chain().block_status(BlockId::Hash(peer_latest)) == BlockStatus::Unknown {
			self.request_blocks(io, peer_id, false);
		}
	}

	fn current_base_block(&self) -> BlockNumber {
		match self.last_imported_block { None => 0, Some(x) => x }
	}

	fn find_block_bodies_hashes_to_request(&self, ignore_others: bool) -> (Vec<H256>, Vec<BlockNumber>) {
		let mut needed_bodies: Vec<H256> = Vec::new();
		let mut needed_numbers: Vec<BlockNumber> = Vec::new();

		if self.have_common_block && !self.headers.is_empty() && self.headers.range_iter().next().unwrap().0 == self.current_base_block() + 1 {
			if let Some((start, ref items)) = self.headers.range_iter().next() {
				let mut index: BlockNumber = 0;
				while index != items.len() as BlockNumber && needed_bodies.len() < MAX_BODIES_TO_REQUEST {
					let block = start + index;
					if  ignore_others || (!self.downloading_bodies.contains(&block) && !self.bodies.have_item(&block)) {
						needed_bodies.push(items[index as usize].hash.clone());
						needed_numbers.push(block);
					}
					index += 1;
				}
			}
		}
		(needed_bodies, needed_numbers)
	}

	/// Find some headers or blocks to download for a peer.
	fn request_blocks(&mut self, io: &mut SyncIo, peer_id: PeerId, ignore_others: bool) {
		self.clear_peer_download(peer_id);

		if io.chain().queue_info().is_full() {
			self.pause_sync();
			return;
		}

		// check to see if we need to download any block bodies first
		let (needed_bodies, needed_numbers) = self.find_block_bodies_hashes_to_request(ignore_others);
		if !needed_bodies.is_empty() {
			let (head, _) = self.headers.range_iter().next().unwrap();
			if needed_numbers.first().unwrap() - head > self.max_download_ahead_blocks as BlockNumber {
				trace!(target: "sync", "{}: Stalled download ({} vs {}), helping with downloading block bodies", peer_id, needed_numbers.first().unwrap(), head);
				self.request_blocks(io, peer_id, true);
			} else {
				self.downloading_bodies.extend(needed_numbers.iter());
				replace(&mut self.peers.get_mut(&peer_id).unwrap().asking_blocks, needed_numbers);
				self.request_bodies(io, peer_id, needed_bodies);
			}
			return;
		}

		// check if need to download headers
		let mut start = 0;
		if !self.have_common_block {
			// download backwards until common block is found 1 header at a time
			let chain_info = io.chain().chain_info();
			start = match self.last_imported_block {
				Some(n) => n,
				None => chain_info.best_block_number,
			};
			if !self.headers.is_empty() {
				start = min(start, self.headers.range_iter().next().unwrap().0 - 1);
			}
			if start == 0 {
				self.have_common_block = true; //reached genesis
				self.last_imported_hash = Some(chain_info.genesis_hash);
				self.last_imported_block = Some(0);
			}
		}
		if self.have_common_block {
			let mut headers: Vec<BlockNumber> = Vec::new();
			let mut prev = self.current_base_block() + 1;
			let head = self.headers.range_iter().next().map(|(h, _)| h);
			for (next, ref items) in self.headers.range_iter() {
				if !headers.is_empty() {
					break;
				}
				if next <= prev {
					prev = next + items.len() as BlockNumber;
					continue;
				}
				let mut block = prev;
				while block < next && headers.len() < MAX_HEADERS_TO_REQUEST {
					if ignore_others || !self.downloading_headers.contains(&(block as BlockNumber)) {
						headers.push(block as BlockNumber);
					}
					block += 1;
				}
				prev = next + items.len() as BlockNumber;
			}

			if !headers.is_empty() {
				start = headers[0];
				if head.is_some() && start > head.unwrap() && start - head.unwrap() > self.max_download_ahead_blocks as BlockNumber {
					trace!(target: "sync", "{}: Stalled download ({} vs {}), helping with downloading headers", peer_id, start, head.unwrap());
					self.request_blocks(io, peer_id, true);
					return;
				}
				let count = headers.len();
				self.downloading_headers.extend(headers.iter());
				replace(&mut self.peers.get_mut(&peer_id).unwrap().asking_blocks, headers);
				assert!(!self.headers.have_item(&start));
				self.request_headers_by_number(io, peer_id, start, count, 0, false);
			}
		}
		else {
			// continue search for common block
			self.downloading_headers.insert(start);
			self.request_headers_by_number(io, peer_id, start, 1, 0, false);
		}
	}

	/// Clear all blocks/headers marked as being downloaded by a peer.
	fn clear_peer_download(&mut self, peer_id: PeerId) {
		let peer = self.peers.get_mut(&peer_id).unwrap();
		if let Some(hash) = peer.asking_hash.take() {
			self.downloading_hashes.remove(&hash);
		}
		for b in &peer.asking_blocks {
			self.downloading_headers.remove(&b);
			self.downloading_bodies.remove(&b);
		}
		peer.asking_blocks.clear();
	}

	/// Checks if there are blocks fully downloaded that can be imported into the blockchain and does the import.
	fn collect_blocks(&mut self, io: &mut SyncIo) {
		if !self.have_common_block || self.headers.is_empty() || self.bodies.is_empty() {
			return;
		}

		let mut restart = false;
		// merge headers and bodies
		{
			let headers = self.headers.range_iter().next().unwrap();
			let bodies = self.bodies.range_iter().next().unwrap();
			if headers.0 != bodies.0 || headers.0 > self.current_base_block() + 1 {
				return;
			}

			let count = min(headers.1.len(), bodies.1.len());
			let mut imported = 0;
			for i in 0..count {
				let mut block_rlp = RlpStream::new_list(3);
				block_rlp.append_raw(&headers.1[i].data, 1);
				let body = Rlp::new(&bodies.1[i]);
				block_rlp.append_raw(body.at(0).as_raw(), 1);
				block_rlp.append_raw(body.at(1).as_raw(), 1);
				let h = &headers.1[i].hash;

				// Perform basic block verification
				if !Block::is_good(block_rlp.as_raw()) {
					debug!(target: "sync", "Bad block rlp {:?} : {:?}", h, block_rlp.as_raw());
					restart = true;
					break;
				}

				match io.chain().import_block(block_rlp.out()) {
					Err(Error::Import(ImportError::AlreadyInChain)) => {
						trace!(target: "sync", "Block already in chain {:?}", h);
						self.last_imported_block = Some(headers.0 + i as BlockNumber);
						self.last_imported_hash = Some(h.clone());
					},
					Err(Error::Import(ImportError::AlreadyQueued)) => {
						trace!(target: "sync", "Block already queued {:?}", h);
						self.last_imported_block = Some(headers.0 + i as BlockNumber);
						self.last_imported_hash = Some(h.clone());
					},
					Ok(_) => {
						trace!(target: "sync", "Block queued {:?}", h);
						self.last_imported_block = Some(headers.0 + i as BlockNumber);
						self.last_imported_hash = Some(h.clone());
						imported += 1;
					},
					Err(e) => {
						debug!(target: "sync", "Bad block {:?} : {:?}", h, e);
						restart = true;
					}
				}
			}
			trace!(target: "sync", "Imported {} of {}", imported, count);
		}

		if restart {
			self.restart(io);
			return;
		}

		self.headers.remove_head(&(self.last_imported_block.unwrap() + 1));
		self.bodies.remove_head(&(self.last_imported_block.unwrap() + 1));

		if self.headers.is_empty() {
			assert!(self.bodies.is_empty());
			self.complete_sync();
		}
	}

	/// Remove downloaded bocks/headers starting from specified number.
	/// Used to recover from an error and re-download parts of the chain detected as bad.
	fn remove_downloaded_blocks(&mut self, start: BlockNumber) {
		let ids = self.header_ids.drain().filter(|&(_, v)| v < start).collect();
		self.header_ids = ids;
		let hdrs = self.downloading_headers.drain().filter(|v| *v < start).collect();
		self.downloading_headers = hdrs;
		let bodies = self.downloading_bodies.drain().filter(|v| *v < start).collect();
		self.downloading_bodies = bodies;
		self.headers.remove_from(&start);
		self.bodies.remove_from(&start);
	}

	/// Request headers from a peer by block hash
	fn request_headers_by_hash(&mut self, sync: &mut SyncIo, peer_id: PeerId, h: &H256, count: usize, skip: usize, reverse: bool) {
		trace!(target: "sync", "{} <- GetBlockHeaders: {} entries starting from {}", peer_id, count, h);
		let mut rlp = RlpStream::new_list(4);
		rlp.append(h);
		rlp.append(&count);
		rlp.append(&skip);
		rlp.append(&if reverse {1u32} else {0u32});
		self.send_request(sync, peer_id, PeerAsking::BlockHeaders, GET_BLOCK_HEADERS_PACKET, rlp.out());
	}

	/// Request headers from a peer by block number
	fn request_headers_by_number(&mut self, sync: &mut SyncIo, peer_id: PeerId, n: BlockNumber, count: usize, skip: usize, reverse: bool) {
		let mut rlp = RlpStream::new_list(4);
		trace!(target: "sync", "{} <- GetBlockHeaders: {} entries starting from {}", peer_id, count, n);
		rlp.append(&n);
		rlp.append(&count);
		rlp.append(&skip);
		rlp.append(&if reverse {1u32} else {0u32});
		self.send_request(sync, peer_id, PeerAsking::BlockHeaders, GET_BLOCK_HEADERS_PACKET, rlp.out());
	}

	/// Request block bodies from a peer
	fn request_bodies(&mut self, sync: &mut SyncIo, peer_id: PeerId, hashes: Vec<H256>) {
		let mut rlp = RlpStream::new_list(hashes.len());
		trace!(target: "sync", "{} <- GetBlockBodies: {} entries", peer_id, hashes.len());
		for h in hashes {
			rlp.append(&h);
		}
		self.send_request(sync, peer_id, PeerAsking::BlockBodies, GET_BLOCK_BODIES_PACKET, rlp.out());
	}

	/// Reset peer status after request is complete.
	fn reset_peer_asking(&mut self, peer_id: PeerId, asking: PeerAsking) {
		let peer = self.peers.get_mut(&peer_id).unwrap();
		if peer.asking != asking {
			warn!(target:"sync", "Asking {:?} while expected {:?}", peer.asking, asking);
		}
		else {
			peer.asking = PeerAsking::Nothing;
		}
	}

	/// Generic request sender
	fn send_request(&mut self, sync: &mut SyncIo, peer_id: PeerId, asking: PeerAsking,  packet_id: PacketId, packet: Bytes) {
		{
			let peer = self.peers.get_mut(&peer_id).unwrap();
			if peer.asking != PeerAsking::Nothing {
				warn!(target:"sync", "Asking {:?} while requesting {:?}", peer.asking, asking);
			}
		}
		match sync.send(peer_id, packet_id, packet) {
			Err(e) => {
				debug!(target:"sync", "Error sending request: {:?}", e);
				sync.disable_peer(peer_id);
			}
			Ok(_) => {
				let mut peer = self.peers.get_mut(&peer_id).unwrap();
				peer.asking = asking;
				peer.ask_time = time::precise_time_s();
			}
		}
	}

	/// Generic packet sender
	fn send_packet(&mut self, sync: &mut SyncIo, peer_id: PeerId, packet_id: PacketId, packet: Bytes) {
		if let Err(e) = sync.send(peer_id, packet_id, packet) {
			debug!(target:"sync", "Error sending packet: {:?}", e);
			sync.disable_peer(peer_id);
		}
	}
	/// Called when peer sends us new transactions
	fn on_peer_transactions(&mut self, io: &mut SyncIo, peer_id: PeerId, r: &UntrustedRlp) -> Result<(), PacketDecodeError> {
		let item_count = r.item_count();
		trace!(target: "sync", "{} -> Transactions ({} entries)", peer_id, item_count);

		let mut transactions = Vec::with_capacity(item_count);
		for i in 0..item_count {
			let tx: SignedTransaction = try!(r.val_at(i));
			transactions.push(tx);
		}
		let chain = io.chain();
<<<<<<< HEAD
		let fetch_nonce = |a: &Address| chain.nonce(a);
		let res = self.miner.import_transactions(transactions, fetch_nonce);
		if res.is_ok() {
			self.miner.update_sealing(io.chain());
		}
=======
		let fetch_account = |a: &Address| AccountDetails {
			nonce: chain.nonce(a),
			balance: chain.balance(a),
		};
		let _ = self.miner.import_transactions(transactions, fetch_account);
>>>>>>> a76eb022
 		Ok(())
	}

	/// Send Status message
	fn send_status(&mut self, io: &mut SyncIo) -> Result<(), UtilError> {
		let mut packet = RlpStream::new_list(5);
		let chain = io.chain().chain_info();
		packet.append(&(PROTOCOL_VERSION as u32));
		packet.append(&self.network_id);
		packet.append(&chain.total_difficulty);
		packet.append(&chain.best_block_hash);
		packet.append(&chain.genesis_hash);
		io.respond(STATUS_PACKET, packet.out())
	}

	/// Respond to GetBlockHeaders request
	fn return_block_headers(io: &SyncIo, r: &UntrustedRlp) -> RlpResponseResult {
		// Packet layout:
		// [ block: { P , B_32 }, maxHeaders: P, skip: P, reverse: P in { 0 , 1 } ]
		let max_headers: usize = try!(r.val_at(1));
		let skip: usize = try!(r.val_at(2));
		let reverse: bool = try!(r.val_at(3));
		let last = io.chain().chain_info().best_block_number;
		let mut number = if try!(r.at(0)).size() == 32 {
			// id is a hash
			let hash: H256 = try!(r.val_at(0));
			trace!(target: "sync", "-> GetBlockHeaders (hash: {}, max: {}, skip: {}, reverse:{})", hash, max_headers, skip, reverse);
			match io.chain().block_header(BlockId::Hash(hash)) {
				Some(hdr) => From::from(HeaderView::new(&hdr).number()),
				None => last
			}
		}
		else {
			trace!(target: "sync", "-> GetBlockHeaders (number: {}, max: {}, skip: {}, reverse:{})", try!(r.val_at::<BlockNumber>(0)), max_headers, skip, reverse);
			try!(r.val_at(0))
		};

		if reverse {
			number = min(last, number);
		} else {
			number = max(0, number);
		}
		let max_count = min(MAX_HEADERS_TO_SEND, max_headers);
		let mut count = 0;
		let mut data = Bytes::new();
		let inc = (skip + 1) as BlockNumber;
		while number <= last && count < max_count {
			if let Some(mut hdr) = io.chain().block_header(BlockId::Number(number)) {
				data.append(&mut hdr);
				count += 1;
			}
			if reverse {
				if number <= inc || number == 0 {
					break;
				}
				number -= inc;
			}
			else {
				number += inc;
			}
		}
		let mut rlp = RlpStream::new_list(count as usize);
		rlp.append_raw(&data, count as usize);
		trace!(target: "sync", "-> GetBlockHeaders: returned {} entries", count);
		Ok(Some((BLOCK_HEADERS_PACKET, rlp)))
	}

	/// Respond to GetBlockBodies request
	fn return_block_bodies(io: &SyncIo, r: &UntrustedRlp) -> RlpResponseResult {
		let mut count = r.item_count();
		if count == 0 {
			debug!(target: "sync", "Empty GetBlockBodies request, ignoring.");
			return Ok(None);
		}
		trace!(target: "sync", "-> GetBlockBodies: {} entries", count);
		count = min(count, MAX_BODIES_TO_SEND);
		let mut added = 0usize;
		let mut data = Bytes::new();
		for i in 0..count {
			if let Some(mut hdr) = io.chain().block_body(BlockId::Hash(try!(r.val_at::<H256>(i)))) {
				data.append(&mut hdr);
				added += 1;
			}
		}
		let mut rlp = RlpStream::new_list(added);
		rlp.append_raw(&data, added);
		trace!(target: "sync", "-> GetBlockBodies: returned {} entries", added);
		Ok(Some((BLOCK_BODIES_PACKET, rlp)))
	}

	/// Respond to GetNodeData request
	fn return_node_data(io: &SyncIo, r: &UntrustedRlp) -> RlpResponseResult {
		let mut count = r.item_count();
		if count == 0 {
			debug!(target: "sync", "Empty GetNodeData request, ignoring.");
			return Ok(None);
		}
		count = min(count, MAX_NODE_DATA_TO_SEND);
		let mut added = 0usize;
		let mut data = Bytes::new();
		for i in 0..count {
			if let Some(mut hdr) = io.chain().state_data(&try!(r.val_at::<H256>(i))) {
				data.append(&mut hdr);
				added += 1;
			}
		}
		let mut rlp = RlpStream::new_list(added);
		rlp.append_raw(&data, added);
		Ok(Some((NODE_DATA_PACKET, rlp)))
	}

	fn return_receipts(io: &SyncIo, rlp: &UntrustedRlp) -> RlpResponseResult {
		let mut count = rlp.item_count();
		if count == 0 {
			debug!(target: "sync", "Empty GetReceipts request, ignoring.");
			return Ok(None);
		}
		count = min(count, MAX_RECEIPTS_HEADERS_TO_SEND);
		let mut added_headers = 0usize;
		let mut added_receipts = 0usize;
		let mut data = Bytes::new();
		for i in 0..count {
			if let Some(mut receipts_bytes) = io.chain().block_receipts(&try!(rlp.val_at::<H256>(i))) {
				data.append(&mut receipts_bytes);
				added_receipts += receipts_bytes.len();
				added_headers += 1;
				if added_receipts > MAX_RECEIPTS_TO_SEND { break; }
			}
		}
		let mut rlp_result = RlpStream::new_list(added_headers);
		rlp_result.append_raw(&data, added_headers);
		Ok(Some((RECEIPTS_PACKET, rlp_result)))
	}

	fn return_rlp<FRlp, FError>(&self, io: &mut SyncIo, rlp: &UntrustedRlp, rlp_func: FRlp, error_func: FError) -> Result<(), PacketDecodeError>
		where FRlp : Fn(&SyncIo, &UntrustedRlp) -> RlpResponseResult,
			FError : FnOnce(UtilError) -> String
	{
		let response = rlp_func(io, rlp);
		match response {
			Err(e) => Err(e),
			Ok(Some((packet_id, rlp_stream))) => {
				io.respond(packet_id, rlp_stream.out()).unwrap_or_else(
					|e| debug!(target: "sync", "{:?}", error_func(e)));
				Ok(())
			}
			_ => Ok(())
		}
	}

	/// Dispatch incoming requests and responses
	pub fn on_packet(&mut self, io: &mut SyncIo, peer: PeerId, packet_id: u8, data: &[u8]) {
		let rlp = UntrustedRlp::new(data);

		if packet_id != STATUS_PACKET && !self.peers.contains_key(&peer) {
			debug!(target:"sync", "Unexpected packet from unregistered peer: {}:{}", peer, io.peer_info(peer));
			return;
		}
		let result = match packet_id {
			STATUS_PACKET => self.on_peer_status(io, peer, &rlp),
			TRANSACTIONS_PACKET => self.on_peer_transactions(io, peer, &rlp),
			BLOCK_HEADERS_PACKET => self.on_peer_block_headers(io, peer, &rlp),
			BLOCK_BODIES_PACKET => self.on_peer_block_bodies(io, peer, &rlp),
			NEW_BLOCK_PACKET => self.on_peer_new_block(io, peer, &rlp),
			NEW_BLOCK_HASHES_PACKET => self.on_peer_new_hashes(io, peer, &rlp),

			GET_BLOCK_BODIES_PACKET => self.return_rlp(io, &rlp,
				ChainSync::return_block_bodies,
				|e| format!("Error sending block bodies: {:?}", e)),

			GET_BLOCK_HEADERS_PACKET => self.return_rlp(io, &rlp,
				ChainSync::return_block_headers,
				|e| format!("Error sending block headers: {:?}", e)),

			GET_RECEIPTS_PACKET => self.return_rlp(io, &rlp,
				ChainSync::return_receipts,
				|e| format!("Error sending receipts: {:?}", e)),

			GET_NODE_DATA_PACKET => self.return_rlp(io, &rlp,
				ChainSync::return_node_data,
				|e| format!("Error sending nodes: {:?}", e)),

			_ => {
				debug!(target: "sync", "Unknown packet {}", packet_id);
				Ok(())
			}
		};
		result.unwrap_or_else(|e| {
			debug!(target:"sync", "{} -> Malformed packet {} : {}", peer, packet_id, e);
		})
	}

	pub fn maintain_peers(&self, io: &mut SyncIo) {
		let tick = time::precise_time_s();
		for (peer_id, peer) in &self.peers {
			if peer.asking != PeerAsking::Nothing && (tick - peer.ask_time) > CONNECTION_TIMEOUT_SEC {
				io.disconnect_peer(*peer_id);
			}
		}
	}

	fn check_resume(&mut self, io: &mut SyncIo) {
		if !io.chain().queue_info().is_full() && self.state == SyncState::Waiting {
			self.state = SyncState::Blocks;
			self.continue_sync(io);
		}
	}

	/// creates rlp to send for the tree defined by 'from' and 'to' hashes
	fn create_new_hashes_rlp(chain: &BlockChainClient, from: &H256, to: &H256) -> Option<Bytes> {
		match chain.tree_route(from, to) {
			Some(route) => {
				match route.blocks.len() {
					0 => None,
					_ => {
						let mut rlp_stream = RlpStream::new_list(route.blocks.len());
						for block_hash in route.blocks {
							let mut hash_rlp = RlpStream::new_list(2);
							let difficulty = chain.block_total_difficulty(BlockId::Hash(block_hash.clone())).expect("Mallformed block without a difficulty on the chain!");
							hash_rlp.append(&block_hash);
							hash_rlp.append(&difficulty);
							rlp_stream.append_raw(&hash_rlp.out(), 1);
						}
						Some(rlp_stream.out())
					}
				}
			},
			None => None
		}
	}

	/// creates latest block rlp for the given client
	fn create_latest_block_rlp(chain: &BlockChainClient) -> Bytes {
		let mut rlp_stream = RlpStream::new_list(2);
		rlp_stream.append_raw(&chain.block(BlockId::Hash(chain.chain_info().best_block_hash)).unwrap(), 1);
		rlp_stream.append(&chain.chain_info().total_difficulty);
		rlp_stream.out()
	}

	/// returns peer ids that have less blocks than our chain
	fn get_lagging_peers(&mut self, chain_info: &BlockChainInfo, io: &SyncIo) -> Vec<(PeerId, BlockNumber)> {
		let latest_hash = chain_info.best_block_hash;
		let latest_number = chain_info.best_block_number;
		self.peers.iter_mut().filter_map(|(&id, ref mut peer_info)|
			match io.chain().block_status(BlockId::Hash(peer_info.latest_hash.clone())) {
				BlockStatus::InChain => {
					if peer_info.latest_number.is_none() {
						peer_info.latest_number = Some(HeaderView::new(&io.chain().block_header(BlockId::Hash(peer_info.latest_hash.clone())).unwrap()).number());
					}
					if peer_info.latest_hash != latest_hash && latest_number > peer_info.latest_number.unwrap() {
						Some((id, peer_info.latest_number.unwrap()))
					} else { None }
				},
				_ => None
			})
			.collect::<Vec<_>>()
	}

	/// propagates latest block to lagging peers
	fn propagate_blocks(&mut self, chain_info: &BlockChainInfo, io: &mut SyncIo) -> usize {
		let updated_peers = {
			let lagging_peers = self.get_lagging_peers(chain_info, io);

			// sqrt(x)/x scaled to max u32
			let fraction = (self.peers.len() as f64).powf(-0.5).mul(u32::max_value() as f64).round() as u32;
			let lucky_peers = match lagging_peers.len() {
				0 ... MIN_PEERS_PROPAGATION => lagging_peers,
				_ => lagging_peers.into_iter().filter(|_| ::rand::random::<u32>() < fraction).collect::<Vec<_>>()
			};

			// taking at max of MAX_PEERS_PROPAGATION
			lucky_peers.iter().map(|&(id, _)| id.clone()).take(min(lucky_peers.len(), MAX_PEERS_PROPAGATION)).collect::<Vec<PeerId>>()
		};

		let mut sent = 0;
		for peer_id in updated_peers {
			let rlp = ChainSync::create_latest_block_rlp(io.chain());
			self.send_packet(io, peer_id, NEW_BLOCK_PACKET, rlp);
			self.peers.get_mut(&peer_id).unwrap().latest_hash = chain_info.best_block_hash.clone();
			self.peers.get_mut(&peer_id).unwrap().latest_number = Some(chain_info.best_block_number);
			sent = sent + 1;
		}
		sent
	}

	/// propagates new known hashes to all peers
	fn propagate_new_hashes(&mut self, chain_info: &BlockChainInfo, io: &mut SyncIo) -> usize {
		let updated_peers = self.get_lagging_peers(chain_info, io);
		let mut sent = 0;
		let last_parent = HeaderView::new(&io.chain().block_header(BlockId::Hash(chain_info.best_block_hash.clone())).unwrap()).parent_hash();
		for (peer_id, peer_number) in updated_peers {
			let mut peer_best = self.peers.get(&peer_id).unwrap().latest_hash.clone();
			if chain_info.best_block_number - peer_number > MAX_PEERS_PROPAGATION as BlockNumber {
				// If we think peer is too far behind just send one latest hash
				peer_best = last_parent.clone();
			}
			sent = sent + match ChainSync::create_new_hashes_rlp(io.chain(), &peer_best, &chain_info.best_block_hash) {
				Some(rlp) => {
					{
						let peer = self.peers.get_mut(&peer_id).unwrap();
						peer.latest_hash = chain_info.best_block_hash.clone();
						peer.latest_number = Some(chain_info.best_block_number);
					}
					self.send_packet(io, peer_id, NEW_BLOCK_HASHES_PACKET, rlp);
					1
				},
				None => 0
			}
		}
		sent
	}

	fn propagate_latest_blocks(&mut self, io: &mut SyncIo) {
		let chain_info = io.chain().chain_info();
		if (((chain_info.best_block_number as i64) - (self.last_sent_block_number as i64)).abs() as BlockNumber) < MAX_PEER_LAG_PROPAGATION {
			let blocks = self.propagate_blocks(&chain_info, io);
			let hashes = self.propagate_new_hashes(&chain_info, io);
			if blocks != 0 || hashes != 0 {
				trace!(target: "sync", "Sent latest {} blocks and {} hashes to peers.", blocks, hashes);
			}
		}
		self.last_sent_block_number = chain_info.best_block_number;
	}

	/// Maintain other peers. Send out any new blocks and transactions
	pub fn maintain_sync(&mut self, io: &mut SyncIo) {
		self.check_resume(io);
	}

	/// called when block is imported to chain, updates transactions queue and propagates the blocks
	pub fn chain_new_blocks(&mut self, io: &mut SyncIo, imported: &[H256], invalid: &[H256], enacted: &[H256], retracted: &[H256]) {
		// Notify miner
		self.miner.chain_new_blocks(io.chain(), imported, invalid, enacted, retracted);
		// Propagate latests blocks
		self.propagate_latest_blocks(io);
		// TODO [todr] propagate transactions?
	}

	pub fn chain_new_head(&mut self, io: &mut SyncIo) {
		self.miner.update_sealing(io.chain());
	}
}

#[cfg(test)]
mod tests {
	use tests::helpers::*;
	use super::*;
	use ::SyncConfig;
	use util::*;
	use super::{PeerInfo, PeerAsking};
	use ethcore::views::BlockView;
	use ethcore::header::*;
	use ethcore::client::*;
	use ethminer::{Miner, MinerService};

	fn get_dummy_block(order: u32, parent_hash: H256) -> Bytes {
		let mut header = Header::new();
		header.gas_limit = x!(0);
		header.difficulty = x!(order * 100);
		header.timestamp = (order * 10) as u64;
		header.number = order as u64;
		header.parent_hash = parent_hash;
		header.state_root = H256::zero();

		let mut rlp = RlpStream::new_list(3);
		rlp.append(&header);
		rlp.append_raw(&rlp::EMPTY_LIST_RLP, 1);
		rlp.append_raw(&rlp::EMPTY_LIST_RLP, 1);
		rlp.out()
	}

	fn get_dummy_blocks(order: u32, parent_hash: H256) -> Bytes {
		let mut rlp = RlpStream::new_list(1);
		rlp.append_raw(&get_dummy_block(order, parent_hash), 1);
		let difficulty: U256 = x!(100 * order);
		rlp.append(&difficulty);
		rlp.out()
	}

	fn get_dummy_hashes() -> Bytes {
		let mut rlp = RlpStream::new_list(5);
		for _ in 0..5 {
			let mut hash_d_rlp = RlpStream::new_list(2);
			let hash: H256 = H256::from(0u64);
			let diff: U256 = U256::from(1u64);
			hash_d_rlp.append(&hash);
			hash_d_rlp.append(&diff);

			rlp.append_raw(&hash_d_rlp.out(), 1);
		}

		rlp.out()
	}

	#[test]
	fn return_receipts_empty() {
		let mut client = TestBlockChainClient::new();
		let mut queue = VecDeque::new();
		let io = TestIo::new(&mut client, &mut queue, None);

		let result = ChainSync::return_receipts(&io, &UntrustedRlp::new(&[0xc0]));

		assert!(result.is_ok());
	}

	#[test]
	fn return_receipts() {
		let mut client = TestBlockChainClient::new();
		let mut queue = VecDeque::new();
		let mut io = TestIo::new(&mut client, &mut queue, None);

		let mut receipt_list = RlpStream::new_list(4);
		receipt_list.append(&H256::from("0000000000000000000000000000000000000000000000005555555555555555"));
		receipt_list.append(&H256::from("ff00000000000000000000000000000000000000000000000000000000000000"));
		receipt_list.append(&H256::from("fff0000000000000000000000000000000000000000000000000000000000000"));
		receipt_list.append(&H256::from("aff0000000000000000000000000000000000000000000000000000000000000"));

		let receipts_request = receipt_list.out();
		// it returns rlp ONLY for hashes started with "f"
		let result = ChainSync::return_receipts(&io, &UntrustedRlp::new(&receipts_request.clone()));

		assert!(result.is_ok());
		let rlp_result = result.unwrap();
		assert!(rlp_result.is_some());

		// the length of two rlp-encoded receipts
		assert_eq!(603, rlp_result.unwrap().1.out().len());

		let mut sync = dummy_sync_with_peer(H256::new());
		io.sender = Some(2usize);
		sync.on_packet(&mut io, 0usize, super::GET_RECEIPTS_PACKET, &receipts_request);
		assert_eq!(1, io.queue.len());
	}

	#[test]
	fn return_nodes() {
		let mut client = TestBlockChainClient::new();
		let mut queue = VecDeque::new();
		let mut io = TestIo::new(&mut client, &mut queue, None);

		let mut node_list = RlpStream::new_list(3);
		node_list.append(&H256::from("0000000000000000000000000000000000000000000000005555555555555555"));
		node_list.append(&H256::from("ffffffffffffffffffffffffffffffffffffffffffffaaaaaaaaaaaaaaaaaaaa"));
		node_list.append(&H256::from("aff0000000000000000000000000000000000000000000000000000000000000"));

		let node_request = node_list.out();
		// it returns rlp ONLY for hashes started with "f"
		let result = ChainSync::return_node_data(&io, &UntrustedRlp::new(&node_request.clone()));

		assert!(result.is_ok());
		let rlp_result = result.unwrap();
		assert!(rlp_result.is_some());

		// the length of one rlp-encoded hashe
		assert_eq!(34, rlp_result.unwrap().1.out().len());

		let mut sync = dummy_sync_with_peer(H256::new());
		io.sender = Some(2usize);
		sync.on_packet(&mut io, 0usize, super::GET_NODE_DATA_PACKET, &node_request);
		assert_eq!(1, io.queue.len());
	}

	fn dummy_sync_with_peer(peer_latest_hash: H256) -> ChainSync {
		let mut sync = ChainSync::new(SyncConfig::default(), Miner::new());
		sync.peers.insert(0,
		  	PeerInfo {
				protocol_version: 0,
				genesis: H256::zero(),
				network_id: U256::zero(),
				latest_hash: peer_latest_hash,
				latest_number: None,
				difficulty: U256::zero(),
				asking: PeerAsking::Nothing,
				asking_blocks: Vec::<BlockNumber>::new(),
				asking_hash: None,
				ask_time: 0f64,
	  		});
		sync
	}

	#[test]
	fn finds_lagging_peers() {
		let mut client = TestBlockChainClient::new();
		client.add_blocks(100, EachBlockWith::Uncle);
		let mut queue = VecDeque::new();
		let mut sync = dummy_sync_with_peer(client.block_hash_delta_minus(10));
		let chain_info = client.chain_info();
		let io = TestIo::new(&mut client, &mut queue, None);

		let lagging_peers = sync.get_lagging_peers(&chain_info, &io);

		assert_eq!(1, lagging_peers.len())
	}

	#[test]
	fn calculates_tree_for_lagging_peer() {
		let mut client = TestBlockChainClient::new();
		client.add_blocks(15, EachBlockWith::Uncle);

		let start = client.block_hash_delta_minus(4);
		let end = client.block_hash_delta_minus(2);

		// wrong way end -> start, should be None
		let rlp = ChainSync::create_new_hashes_rlp(&client, &end, &start);
		assert!(rlp.is_none());

		let rlp = ChainSync::create_new_hashes_rlp(&client, &start, &end).unwrap();
		// size of three rlp encoded hash-difficulty
		assert_eq!(107, rlp.len());
	}

	#[test]
	fn sends_new_hashes_to_lagging_peer() {
		let mut client = TestBlockChainClient::new();
		client.add_blocks(100, EachBlockWith::Uncle);
		let mut queue = VecDeque::new();
		let mut sync = dummy_sync_with_peer(client.block_hash_delta_minus(5));
		let chain_info = client.chain_info();
		let mut io = TestIo::new(&mut client, &mut queue, None);

		let peer_count = sync.propagate_new_hashes(&chain_info, &mut io);

		// 1 message should be send
		assert_eq!(1, io.queue.len());
		// 1 peer should be updated
		assert_eq!(1, peer_count);
		// NEW_BLOCK_HASHES_PACKET
		assert_eq!(0x01, io.queue[0].packet_id);
	}

	#[test]
	fn sends_latest_block_to_lagging_peer() {
		let mut client = TestBlockChainClient::new();
		client.add_blocks(100, EachBlockWith::Uncle);
		let mut queue = VecDeque::new();
		let mut sync = dummy_sync_with_peer(client.block_hash_delta_minus(5));
		let chain_info = client.chain_info();
		let mut io = TestIo::new(&mut client, &mut queue, None);
		let peer_count = sync.propagate_blocks(&chain_info, &mut io);

		// 1 message should be send
		assert_eq!(1, io.queue.len());
		// 1 peer should be updated
		assert_eq!(1, peer_count);
		// NEW_BLOCK_PACKET
		assert_eq!(0x07, io.queue[0].packet_id);
	}

	#[test]
	fn handles_peer_new_block_mallformed() {
		let mut client = TestBlockChainClient::new();
		client.add_blocks(10, EachBlockWith::Uncle);

		let block_data = get_dummy_block(11, client.chain_info().best_block_hash);

		let mut queue = VecDeque::new();
		let mut sync = dummy_sync_with_peer(client.block_hash_delta_minus(5));
		sync.have_common_block = true;
		let mut io = TestIo::new(&mut client, &mut queue, None);

		let block = UntrustedRlp::new(&block_data);

		let result = sync.on_peer_new_block(&mut io, 0, &block);

		assert!(result.is_err());
	}

	#[test]
	fn handles_peer_new_block() {
		let mut client = TestBlockChainClient::new();
		client.add_blocks(10, EachBlockWith::Uncle);

		let block_data = get_dummy_blocks(11, client.chain_info().best_block_hash);

		let mut queue = VecDeque::new();
		let mut sync = dummy_sync_with_peer(client.block_hash_delta_minus(5));
		let mut io = TestIo::new(&mut client, &mut queue, None);

		let block = UntrustedRlp::new(&block_data);

		let result = sync.on_peer_new_block(&mut io, 0, &block);

		assert!(result.is_ok());
	}

	#[test]
	fn handles_peer_new_block_empty() {
		let mut client = TestBlockChainClient::new();
		client.add_blocks(10, EachBlockWith::Uncle);
		let mut queue = VecDeque::new();
		let mut sync = dummy_sync_with_peer(client.block_hash_delta_minus(5));
		let mut io = TestIo::new(&mut client, &mut queue, None);

		let empty_data = vec![];
		let block = UntrustedRlp::new(&empty_data);

		let result = sync.on_peer_new_block(&mut io, 0, &block);

		assert!(result.is_err());
	}

	#[test]
	fn handles_peer_new_hashes() {
		let mut client = TestBlockChainClient::new();
		client.add_blocks(10, EachBlockWith::Uncle);
		let mut queue = VecDeque::new();
		let mut sync = dummy_sync_with_peer(client.block_hash_delta_minus(5));
		let mut io = TestIo::new(&mut client, &mut queue, None);

		let hashes_data = get_dummy_hashes();
		let hashes_rlp = UntrustedRlp::new(&hashes_data);

		let result = sync.on_peer_new_hashes(&mut io, 0, &hashes_rlp);

		assert!(result.is_ok());
	}

	#[test]
	fn handles_peer_new_hashes_empty() {
		let mut client = TestBlockChainClient::new();
		client.add_blocks(10, EachBlockWith::Uncle);
		let mut queue = VecDeque::new();
		let mut sync = dummy_sync_with_peer(client.block_hash_delta_minus(5));
		let mut io = TestIo::new(&mut client, &mut queue, None);

		let empty_hashes_data = vec![];
		let hashes_rlp = UntrustedRlp::new(&empty_hashes_data);

		let result = sync.on_peer_new_hashes(&mut io, 0, &hashes_rlp);

		assert!(result.is_ok());
	}

	// idea is that what we produce when propagading latest hashes should be accepted in
	// on_peer_new_hashes in our code as well
	#[test]
	fn hashes_rlp_mutually_acceptable() {
		let mut client = TestBlockChainClient::new();
		client.add_blocks(100, EachBlockWith::Uncle);
		let mut queue = VecDeque::new();
		let mut sync = dummy_sync_with_peer(client.block_hash_delta_minus(5));
		let chain_info = client.chain_info();
		let mut io = TestIo::new(&mut client, &mut queue, None);

		sync.propagate_new_hashes(&chain_info, &mut io);

		let data = &io.queue[0].data.clone();
		let result = sync.on_peer_new_hashes(&mut io, 0, &UntrustedRlp::new(&data));
		assert!(result.is_ok());
	}

	// idea is that what we produce when propagading latest block should be accepted in
	// on_peer_new_block  in our code as well
	#[test]
	fn block_rlp_mutually_acceptable() {
		let mut client = TestBlockChainClient::new();
		client.add_blocks(100, EachBlockWith::Uncle);
		let mut queue = VecDeque::new();
		let mut sync = dummy_sync_with_peer(client.block_hash_delta_minus(5));
		let chain_info = client.chain_info();
		let mut io = TestIo::new(&mut client, &mut queue, None);

		sync.propagate_blocks(&chain_info, &mut io);

		let data = &io.queue[0].data.clone();
		let result = sync.on_peer_new_block(&mut io, 0, &UntrustedRlp::new(&data));
		assert!(result.is_ok());
	}

	#[test]
	fn should_add_transactions_to_queue() {
		// given
		let mut client = TestBlockChainClient::new();
		client.add_blocks(98, EachBlockWith::Uncle);
		client.add_blocks(1, EachBlockWith::UncleAndTransaction);
		client.add_blocks(1, EachBlockWith::Transaction);
		let mut sync = dummy_sync_with_peer(client.block_hash_delta_minus(5));

		let good_blocks = vec![client.block_hash_delta_minus(2)];
		let retracted_blocks = vec![client.block_hash_delta_minus(1)];

		// Add some balance to clients
		for h in vec![good_blocks[0], retracted_blocks[0]] {
			let block = client.block(BlockId::Hash(h)).unwrap();
			let view = BlockView::new(&block);
			client.set_balance(view.transactions()[0].sender().unwrap(), U256::from(1_000_000_000));
		}

		let mut queue = VecDeque::new();
		let mut io = TestIo::new(&mut client, &mut queue, None);

		// when
		sync.chain_new_blocks(&mut io, &[], &[], &[], &good_blocks);
		assert_eq!(sync.miner.status().transactions_in_future_queue, 0);
		assert_eq!(sync.miner.status().transactions_in_pending_queue, 1);
		sync.chain_new_blocks(&mut io, &good_blocks, &[], &[], &retracted_blocks);

		// then
		let status = sync.miner.status();
		assert_eq!(status.transactions_in_pending_queue, 1);
		assert_eq!(status.transactions_in_future_queue, 0);
	}

	#[test]
	fn returns_requested_block_headers() {
		let mut client = TestBlockChainClient::new();
		client.add_blocks(100, EachBlockWith::Uncle);
		let mut queue = VecDeque::new();
		let io = TestIo::new(&mut client, &mut queue, None);

		let mut rlp = RlpStream::new_list(4);
		rlp.append(&0u64);
		rlp.append(&10u64);
		rlp.append(&0u64);
		rlp.append(&0u64);
		let data = rlp.out();

		let response = ChainSync::return_block_headers(&io, &UntrustedRlp::new(&data));

		assert!(response.is_ok());
		let (_, rlp_stream) = response.unwrap().unwrap();
		let response_data = rlp_stream.out();
		let rlp = UntrustedRlp::new(&response_data);
		assert!(rlp.at(0).is_ok());
		assert!(rlp.at(9).is_ok());
	}

	#[test]
	fn returns_requested_block_headers_reverse() {
		let mut client = TestBlockChainClient::new();
		client.add_blocks(100, EachBlockWith::Uncle);
		let mut queue = VecDeque::new();
		let io = TestIo::new(&mut client, &mut queue, None);

		let mut rlp = RlpStream::new_list(4);
		rlp.append(&15u64);
		rlp.append(&15u64);
		rlp.append(&0u64);
		rlp.append(&1u64);
		let data = rlp.out();

		let response = ChainSync::return_block_headers(&io, &UntrustedRlp::new(&data));

		assert!(response.is_ok());
		let (_, rlp_stream) = response.unwrap().unwrap();
		let response_data = rlp_stream.out();
		let rlp = UntrustedRlp::new(&response_data);
		assert!(rlp.at(0).is_ok());
		assert!(rlp.at(14).is_ok());
		assert!(!rlp.at(15).is_ok());
	}
}<|MERGE_RESOLUTION|>--- conflicted
+++ resolved
@@ -946,19 +946,14 @@
 			transactions.push(tx);
 		}
 		let chain = io.chain();
-<<<<<<< HEAD
-		let fetch_nonce = |a: &Address| chain.nonce(a);
-		let res = self.miner.import_transactions(transactions, fetch_nonce);
-		if res.is_ok() {
-			self.miner.update_sealing(io.chain());
-		}
-=======
 		let fetch_account = |a: &Address| AccountDetails {
 			nonce: chain.nonce(a),
 			balance: chain.balance(a),
 		};
-		let _ = self.miner.import_transactions(transactions, fetch_account);
->>>>>>> a76eb022
+		let res = self.miner.import_transactions(transactions, fetch_account);
+		if res.is_ok() {
+			self.miner.update_sealing(io.chain());
+		}
  		Ok(())
 	}
 
