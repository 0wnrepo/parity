[package]
description = "Ethcore jsonrpc"
name = "ethcore-rpc"
version = "1.7.0"
license = "GPL-3.0"
authors = ["Parity Technologies <admin@parity.io>"]

[lib]

[dependencies]
futures = "0.1"
log = "0.3"
order-stat = "0.1"
rustc-serialize = "0.3"
semver = "0.5"
serde = "0.9"
serde_derive = "0.9"
serde_json = "0.9"
time = "0.1"
<<<<<<< HEAD
transient-hashmap = "0.1"

jsonrpc-core = { git = "https://github.com/paritytech/jsonrpc.git", branch = "parity-1.7" }
jsonrpc-http-server = { git = "https://github.com/paritytech/jsonrpc.git", branch = "parity-1.7" }
jsonrpc-ipc-server = { git = "https://github.com/paritytech/jsonrpc.git", branch = "parity-1.7" }
jsonrpc-macros = { git = "https://github.com/paritytech/jsonrpc.git", branch = "parity-1.7" }

=======
transient-hashmap = "0.4"
order-stat = "0.1"
jsonrpc-core = { git = "https://github.com/ethcore/jsonrpc.git", branch = "parity-1.6" }
jsonrpc-http-server = { git = "https://github.com/ethcore/jsonrpc.git", branch = "parity-1.6" }
jsonrpc-ipc-server = { git = "https://github.com/ethcore/jsonrpc.git", branch = "parity-1.6" }
jsonrpc-macros = { git = "https://github.com/ethcore/jsonrpc.git", branch = "parity-1.6" }
>>>>>>> badb3729
ethcore-io = { path = "../util/io" }
ethcore-ipc = { path = "../ipc/rpc" }
ethcore-util = { path = "../util" }
ethcore = { path = "../ethcore" }
ethcrypto = { path = "../ethcrypto" }
ethkey = { path = "../ethkey" }
ethstore = { path = "../ethstore" }
ethash = { path = "../ethash" }
ethsync = { path = "../sync" }
ethjson = { path = "../json" }
ethcore-devtools = { path = "../devtools" }
ethcore-light = { path = "../ethcore/light" }
parity-updater = { path = "../updater" }
parity-reactor = { path = "../util/reactor" }
rlp = { path = "../util/rlp" }
fetch = { path = "../util/fetch" }
stats = { path = "../util/stats" }

clippy = { version = "0.0.103", optional = true}

[features]
dev = ["clippy", "ethcore/dev", "ethcore-util/dev", "ethsync/dev"]<|MERGE_RESOLUTION|>--- conflicted
+++ resolved
@@ -17,22 +17,13 @@
 serde_derive = "0.9"
 serde_json = "0.9"
 time = "0.1"
-<<<<<<< HEAD
-transient-hashmap = "0.1"
+transient-hashmap = "0.4"
 
 jsonrpc-core = { git = "https://github.com/paritytech/jsonrpc.git", branch = "parity-1.7" }
 jsonrpc-http-server = { git = "https://github.com/paritytech/jsonrpc.git", branch = "parity-1.7" }
 jsonrpc-ipc-server = { git = "https://github.com/paritytech/jsonrpc.git", branch = "parity-1.7" }
 jsonrpc-macros = { git = "https://github.com/paritytech/jsonrpc.git", branch = "parity-1.7" }
 
-=======
-transient-hashmap = "0.4"
-order-stat = "0.1"
-jsonrpc-core = { git = "https://github.com/ethcore/jsonrpc.git", branch = "parity-1.6" }
-jsonrpc-http-server = { git = "https://github.com/ethcore/jsonrpc.git", branch = "parity-1.6" }
-jsonrpc-ipc-server = { git = "https://github.com/ethcore/jsonrpc.git", branch = "parity-1.6" }
-jsonrpc-macros = { git = "https://github.com/ethcore/jsonrpc.git", branch = "parity-1.6" }
->>>>>>> badb3729
 ethcore-io = { path = "../util/io" }
 ethcore-ipc = { path = "../ipc/rpc" }
 ethcore-util = { path = "../util" }
