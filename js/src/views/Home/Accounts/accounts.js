// Copyright 2015-2017 Parity Technologies (UK) Ltd.
// This file is part of Parity.

// Parity is free software: you can redistribute it and/or modify
// it under the terms of the GNU General Public License as published by
// the Free Software Foundation, either version 3 of the License, or
// (at your option) any later version.

// Parity is distributed in the hope that it will be useful,
// but WITHOUT ANY WARRANTY; without even the implied warranty of
// MERCHANTABILITY or FITNESS FOR A PARTICULAR PURPOSE.  See the
// GNU General Public License for more details.

// You should have received a copy of the GNU General Public License
// along with Parity.  If not, see <http://www.gnu.org/licenses/>.

import moment from 'moment';
import React, { Component, PropTypes } from 'react';
import { FormattedMessage } from 'react-intl';
import { connect } from 'react-redux';
import { Link } from 'react-router-dom';

import { arrayOrObjectProptype } from '@parity/shared/util/proptypes';

<<<<<<< HEAD
import { Container, ContainerTitle, IdentityName, IdentityIcon, SectionList } from '~/ui';
=======
import { arrayOrObjectProptype } from '@parity/shared/util/proptypes';
import { Container, ContainerTitle, IdentityName, IdentityIcon, SectionList } from '@parity/ui';
>>>>>>> c27d96a4

import styles from './accounts.css';

class Accounts extends Component {
  static propTypes = {
    accountsInfo: PropTypes.object,
    history: arrayOrObjectProptype().isRequired
  };

  render () {
    return (
      <div className={ styles.accounts }>
        <ContainerTitle
          title={
            <FormattedMessage
              id='home.accounts.title'
              defaultMessage='Recent Accounts'
            />
          }
        />
        { this.renderHistory() }
      </div>
    );
  }

  renderHistory () {
    const { accountsInfo, history } = this.props;

    if (!accountsInfo || !Object.keys(accountsInfo).length) {
      return null;
    }

    if (!history.length) {
      return (
        <div className={ styles.empty }>
          <FormattedMessage
            id='home.accounts.none'
            defaultMessage='No recent accounts history available'
          />
        </div>
      );
    }

    return (
      <SectionList
        items={ history }
        renderItem={ this.renderHistoryItem }
      />
    );
  }

  renderHistoryItem = (history) => {
    const { accountsInfo } = this.props;

    if (!history || !history.entry) {
      return null;
    }

    const account = accountsInfo[history.entry];

    if (!account) {
      return null;
    }

    let linkType = 'addresses';

    if (account.uuid) {
      linkType = 'accounts';
    } else if (account.meta.wallet) {
      linkType = 'wallet';
    }

    return (
      <Container
        className={ styles.account }
        key={ history.timestamp }
        hover={
          <div className={ styles.timestamp }>
            <FormattedMessage
              id='home.account.visited'
              defaultMessage='accessed {when}'
              values={ {
                when: moment(history.timestamp).fromNow()
              } }
            />
          </div>
        }
      >
        <Link
          className={ styles.link }
          to={ `/${linkType}/${history.entry}` }
        >
          <IdentityIcon
            address={ history.entry }
            className={ styles.icon }
            center
          />
          <IdentityName
            address={ history.entry }
            className={ styles.name }
            unknown
          />
        </Link>
      </Container>
    );
  }
}

function mapStateToProps (state) {
  const { accountsInfo } = state.personal;

  return {
    accountsInfo
  };
}

export default connect(
  mapStateToProps,
  null
)(Accounts);<|MERGE_RESOLUTION|>--- conflicted
+++ resolved
@@ -21,13 +21,7 @@
 import { Link } from 'react-router-dom';
 
 import { arrayOrObjectProptype } from '@parity/shared/util/proptypes';
-
-<<<<<<< HEAD
-import { Container, ContainerTitle, IdentityName, IdentityIcon, SectionList } from '~/ui';
-=======
-import { arrayOrObjectProptype } from '@parity/shared/util/proptypes';
 import { Container, ContainerTitle, IdentityName, IdentityIcon, SectionList } from '@parity/ui';
->>>>>>> c27d96a4
 
 import styles from './accounts.css';
 
